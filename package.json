--- conflicted
+++ resolved
@@ -1,10 +1,6 @@
 {
   "name": "hydra-express",
-<<<<<<< HEAD
-  "version": "1.4.2",
-=======
   "version": "1.4.3",
->>>>>>> dea71e09
   "description": "A module which wraps Hydra and ExpressJS to provide an out of the box microservice which can support API routes and handlers.",
   "author": {
     "name": "Carlos Justiniano"
